--- conflicted
+++ resolved
@@ -212,50 +212,5 @@
 
 ## Code of Conduct
 
-<<<<<<< HEAD
-* Build for your current local environment
-
-```bash
-cd $GOPATH/src/github.com/dapr/cli/
-make build
-```
-
-* Cross compile for multi platforms
-
-```bash
-make build GOOS=linux GOARCH=amd64
-```
-
-### Run unit-test
-
-```bash
-make test
-```
-
-### Debug Dapr CLI
-
-We highly recommend to use [VSCode with Go plugin](https://marketplace.visualstudio.com/items?itemName=ms-vscode.Go) for your productivity. If you want to use the different editors, you can find the [list of editor plugins](https://github.com/go-delve/delve/blob/master/Documentation/EditorIntegration.md) for Delve.
-
-This section introduces how to start debugging with Delve CLI. Please see [Delve documentation](https://github.com/go-delve/delve/tree/master/Documentation) for the detail usage.
-
-#### Start with debugger
-
-```bash
-$ cd $GOPATH/src/github.com/dapr/cli
-$ dlv debug .
-Type 'help' for list of commands.
-(dlv) break main.main
-(dlv) continue
-```
-
-#### Debug unit-tests
-
-```bash
-# Specify the package that you want to test
-# e.g. debugging ./pkg/actors
-$ dlv test ./pkg/actors
-```
-=======
  This project has adopted the [Microsoft Open Source Code of conduct](https://opensource.microsoft.com/codeofconduct/).
- For more information see the [Code of Conduct FAQ](https://opensource.microsoft.com/codeofconduct/faq/) or contact [opencode@microsoft.com](mailto:opencode@microsoft.com) with any additional questions or comments.
->>>>>>> e6953428
+ For more information see the [Code of Conduct FAQ](https://opensource.microsoft.com/codeofconduct/faq/) or contact [opencode@microsoft.com](mailto:opencode@microsoft.com) with any additional questions or comments.